--- conflicted
+++ resolved
@@ -49,83 +49,10 @@
 namespace pfi{
 namespace data{
 
-<<<<<<< HEAD
 template <class Value,
           class Hash = hash<Value>,
           class Pred = std::equal_to<Value>,
           class Alloc = std::allocator<Value> >
-=======
-#if HAVE_UNORDERED_SET || HAVE_TR1_UNORDERED_SET
-
-template <class _Value,
-	  class _Hash = hash<_Value>,
-	  class _Pred = std::equal_to<_Value>,
-	  class _Alloc = std::allocator<_Value> >
-class unordered_set :
-    public UOMAP_NS::unordered_set<_Value, _Hash, _Pred, _Alloc> {
-  typedef UOMAP_NS::unordered_set<_Value, _Hash, _Pred, _Alloc> _Base;
-
-public:
-  explicit
-  unordered_set(typename _Base::size_type n = 10,
-		const typename _Base::hasher &hf = typename _Base::hasher(),
-		const typename _Base::key_equal &eql = typename _Base::key_equal(),
-		const typename _Base::allocator_type &a = typename _Base::allocator_type())
-    : _Base(n, hf, eql, a) {}
-
-  template <class _InputIterator>
-  unordered_set(_InputIterator __f, _InputIterator __l,
-		typename _Base::size_type n = 10,
-		const typename _Base::hasher &hf = typename _Base::hasher(),
-		const typename _Base::key_equal &eql = typename _Base::key_equal(),
-		const typename _Base::allocator_type &a = typename _Base::allocator_type())
-    : _Base(__f, __l, n, hf, eql, a) {}
-
-#if HAVE_TR1_UNORDERED_SET
-  void reserve(typename _Base::size_type n) {
-    this->rehash(std::ceil(n / this->max_load_factor()));
-  }
-#endif
-};
-
-template <class _Value,
-	  class _Hash = hash<_Value>,
-	  class _Pred = std::equal_to<_Value>,
-	  class _Alloc = std::allocator<_Value> >
-class unordered_multiset :
-    public UOMAP_NS::unordered_multiset<_Value, _Hash, _Pred, _Alloc> {
-  typedef UOMAP_NS::unordered_multiset<_Value, _Hash, _Pred, _Alloc> _Base;
-
-public:
-  explicit
-  unordered_multiset(typename _Base::size_type n = 10,
-		const typename _Base::hasher &hf = typename _Base::hasher(),
-		const typename _Base::key_equal &eql = typename _Base::key_equal(),
-		const typename _Base::allocator_type &a = typename _Base::allocator_type())
-    : _Base(n, hf, eql, a) {}
-
-  template <class _InputIterator>
-  unordered_multiset(_InputIterator __f, _InputIterator __l,
-		typename _Base::size_type n = 10,
-		const typename _Base::hasher &hf = typename _Base::hasher(),
-		const typename _Base::key_equal &eql = typename _Base::key_equal(),
-		const typename _Base::allocator_type &a = typename _Base::allocator_type())
-    : _Base(__f, __l, n, hf, eql, a) {}
-
-#if HAVE_TR1_UNORDERED_SET
-  void reserve(typename _Base::size_type n) {
-    this->rehash(std::ceil(n / this->max_load_factor()));
-  }
-#endif
-};
-
-#elif HAVE_EXT_HASH_SET
-
-template <class _Value,
-	  class _Hash = hash<_Value>,
-	  class _Pred = std::equal_to<_Value>,
-	  class _Alloc = std::allocator<_Value> >
->>>>>>> 24c9947d
 class unordered_set :
     public unordered_namespace::unordered_set<Value, Hash, Pred, Alloc> {
   typedef unordered_namespace::unordered_set<Value, Hash, Pred, Alloc> Base;
@@ -145,6 +72,12 @@
                 const typename Base::key_equal &eql = typename Base::key_equal(),
                 const typename Base::allocator_type &a = typename Base::allocator_type())
     : Base(f, l, n, hf, eql, a) {}
+
+#if HAVE_TR1_UNORDERED_SET
+  void reserve(typename Base::size_type n) {
+    this->rehash(std::ceil(n / this->max_load_factor()));
+  }
+#endif
 };
 
 template <class Value,
@@ -158,18 +91,24 @@
 public:
   explicit
   unordered_multiset(typename Base::size_type n = 10,
-                const typename Base::hasher &hf = typename Base::hasher(),
-                const typename Base::key_equal &eql = typename Base::key_equal(),
-                const typename Base::allocator_type &a = typename Base::allocator_type())
+                     const typename Base::hasher &hf = typename Base::hasher(),
+                     const typename Base::key_equal &eql = typename Base::key_equal(),
+                     const typename Base::allocator_type &a = typename Base::allocator_type())
     : Base(n, hf, eql, a) {}
 
   template <class InputIterator>
   unordered_multiset(InputIterator f, InputIterator l,
-                typename Base::size_type n = 10,
-                const typename Base::hasher &hf = typename Base::hasher(),
-                const typename Base::key_equal &eql = typename Base::key_equal(),
-                const typename Base::allocator_type &a = typename Base::allocator_type())
+                     typename Base::size_type n = 10,
+                     const typename Base::hasher &hf = typename Base::hasher(),
+                     const typename Base::key_equal &eql = typename Base::key_equal(),
+                     const typename Base::allocator_type &a = typename Base::allocator_type())
     : Base(f, l, n, hf, eql, a) {}
+
+#if HAVE_TR1_UNORDERED_SET
+  void reserve(typename Base::size_type n) {
+    this->rehash(std::ceil(n / this->max_load_factor()));
+  }
+#endif
 };
 
 } // data
