// Copyright (c)2008-2011, Preferred Infrastructure Inc.
// 
// All rights reserved.
// 
// Redistribution and use in source and binary forms, with or without
// modification, are permitted provided that the following conditions are met:
// 
//     * Redistributions of source code must retain the above copyright
//       notice, this list of conditions and the following disclaimer.
// 
//     * Redistributions in binary form must reproduce the above
//       copyright notice, this list of conditions and the following
//       disclaimer in the documentation and/or other materials provided
//       with the distribution.
// 
//     * Neither the name of Preferred Infrastructure nor the names of other
//       contributors may be used to endorse or promote products derived
//       from this software without specific prior written permission.
// 
// THIS SOFTWARE IS PROVIDED BY THE COPYRIGHT HOLDERS AND CONTRIBUTORS
// "AS IS" AND ANY EXPRESS OR IMPLIED WARRANTIES, INCLUDING, BUT NOT
// LIMITED TO, THE IMPLIED WARRANTIES OF MERCHANTABILITY AND FITNESS FOR
// A PARTICULAR PURPOSE ARE DISCLAIMED. IN NO EVENT SHALL THE COPYRIGHT
// OWNER OR CONTRIBUTORS BE LIABLE FOR ANY DIRECT, INDIRECT, INCIDENTAL,
// SPECIAL, EXEMPLARY, OR CONSEQUENTIAL DAMAGES (INCLUDING, BUT NOT
// LIMITED TO, PROCUREMENT OF SUBSTITUTE GOODS OR SERVICES; LOSS OF USE,
// DATA, OR PROFITS; OR BUSINESS INTERRUPTION) HOWEVER CAUSED AND ON ANY
// THEORY OF LIABILITY, WHETHER IN CONTRACT, STRICT LIABILITY, OR TORT
// (INCLUDING NEGLIGENCE OR OTHERWISE) ARISING IN ANY WAY OUT OF THE USE
// OF THIS SOFTWARE, EVEN IF ADVISED OF THE POSSIBILITY OF SUCH DAMAGE.

#ifndef INCLUDE_GUARD_PFI_DATA_INTERN_H_
#define INCLUDE_GUARD_PFI_DATA_INTERN_H_

#include <vector>

#include "../pfi-config.h"

#if HAVE_UNORDERED_MAP || HAVE_TR1_UNORDERED_MAP || HAVE_EXT_HASH_MAP
#include "unordered_map.h"
#include "serialization/unordered_map.h"
#else
#include <map>
#include "serialization.h"
#endif

namespace pfi {
namespace data {

/**
 * @brief Key to ID dictionary class
 */
#if HAVE_UNORDERED_MAP || HAVE_TR1_UNORDERED_MAP || HAVE_EXT_HASH_MAP
template<typename _Key,
  class _Hash = hash<_Key>,
  class _EqualKey = std::equal_to<_Key>,
  class _Alloc = std::allocator<std::pair<const _Key, int> > >
class intern {
public:
  typedef unordered_map<_Key,int,_Hash,_EqualKey,_Alloc> map_t;
#else
template<typename _Key, typename _Compare = std::less<_Key> >
class intern  {
public:
  typedef std::map<_Key,int,_Compare> map_t;
#endif

  /**
   * @brief is it empty
   */
  bool empty() const {
    return tbl.size()==0&&lbt.size()==0;
  }

  /**
   * @brief clean contents
   */
  void clear() {
    tbl.clear();
    lbt.clear();
  }

  /**
   * @brief return the size of tbl
   */
  size_t size() const {
    return tbl.size();
  }

  /**
   * @brief get Key's ID
   * @param Key
   */
  int key2id_nogen(const _Key& key) const {
    typename map_t::const_iterator it=tbl.find(key);
    if (it!=tbl.end()) return it->second;
    return -1;
  }

  /**
   * @brief get Key' ID
   * @param Key
   * @param create new entry if missing
   */
  int key2id(const _Key& key, bool gen=true) {
    typename map_t::const_iterator it=tbl.find(key);
    if (it!=tbl.end()) return it->second;
    if (gen==false) return -1;
    int id=tbl.size();
    tbl.insert(std::make_pair(key,id));
    lbt.push_back(key);
    return id;
  }

  /**
   * @brief get key from ID
   * @param ID
   */
  const _Key& id2key(int id) const {
    return lbt[id];
  }

  /**
   * @brief return is key exist?
   */
  bool exist_key(const _Key& key) const {
    return tbl.count(key)==true;
  }
  /**
   * @brief return is id exist?
   */
  bool exist_id(int id) const {
    return id<(int)lbt.size();
  }

private:

  friend class pfi::data::serialization::access;
  template<class Ar>
  void serialize(Ar& ar) {
    ar & tbl;
    if (ar.is_read) {
      lbt.clear();
      lbt.resize(tbl.size());
<<<<<<< HEAD
      for (typename std::map<_Key,int,_Compare>::iterator it=tbl.begin();it!=tbl.end();++it) {
=======
      for (typename map_t::iterator it=tbl.begin();it!=tbl.end();++it) {
>>>>>>> c8379010
        lbt[it->second]=it->first;
      }
    }
  }

  map_t tbl; // key to ID
  std::vector<_Key> lbt;	   // ID to key
};
} // data
} // pfi

#endif // #ifndef INCLUDE_GUARD_PFI_DATA_INTERN_H_<|MERGE_RESOLUTION|>--- conflicted
+++ resolved
@@ -34,15 +34,8 @@
 
 #include <vector>
 
-#include "../pfi-config.h"
-
-#if HAVE_UNORDERED_MAP || HAVE_TR1_UNORDERED_MAP || HAVE_EXT_HASH_MAP
 #include "unordered_map.h"
 #include "serialization/unordered_map.h"
-#else
-#include <map>
-#include "serialization.h"
-#endif
 
 namespace pfi {
 namespace data {
@@ -50,7 +43,6 @@
 /**
  * @brief Key to ID dictionary class
  */
-#if HAVE_UNORDERED_MAP || HAVE_TR1_UNORDERED_MAP || HAVE_EXT_HASH_MAP
 template<typename _Key,
   class _Hash = hash<_Key>,
   class _EqualKey = std::equal_to<_Key>,
@@ -58,12 +50,6 @@
 class intern {
 public:
   typedef unordered_map<_Key,int,_Hash,_EqualKey,_Alloc> map_t;
-#else
-template<typename _Key, typename _Compare = std::less<_Key> >
-class intern  {
-public:
-  typedef std::map<_Key,int,_Compare> map_t;
-#endif
 
   /**
    * @brief is it empty
@@ -142,11 +128,7 @@
     if (ar.is_read) {
       lbt.clear();
       lbt.resize(tbl.size());
-<<<<<<< HEAD
-      for (typename std::map<_Key,int,_Compare>::iterator it=tbl.begin();it!=tbl.end();++it) {
-=======
       for (typename map_t::iterator it=tbl.begin();it!=tbl.end();++it) {
->>>>>>> c8379010
         lbt[it->second]=it->first;
       }
     }
