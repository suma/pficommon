--- conflicted
+++ resolved
@@ -59,7 +59,6 @@
 
 public:
   explicit
-<<<<<<< HEAD
   unordered_map(typename Base::size_type n = 10,
                 const typename Base::hasher &hf = typename Base::hasher(),
                 const typename Base::key_equal &eql = typename Base::key_equal(),
@@ -73,27 +72,12 @@
                 const typename Base::key_equal &eql = typename Base::key_equal(),
                 const typename Base::allocator_type &a = typename Base::allocator_type())
     : Base(f, l, n, hf, eql, a) {}
-=======
-  unordered_map(typename _Base::size_type n = 10,
-		const typename _Base::hasher &hf = typename _Base::hasher(),
-		const typename _Base::key_equal &eql = typename _Base::key_equal(),
-		const typename _Base::allocator_type &a = typename _Base::allocator_type())
-    : _Base(n, hf, eql, a) {}
-
-  template <class _InputIterator>
-  unordered_map(_InputIterator __f, _InputIterator __l,
-		typename _Base::size_type n = 10,
-		const typename _Base::hasher &hf = typename _Base::hasher(),
-		const typename _Base::key_equal &eql = typename _Base::key_equal(),
-		const typename _Base::allocator_type &a = typename _Base::allocator_type())
-    : _Base(__f, __l, n, hf, eql, a) {}
 
 #if HAVE_TR1_UNORDERED_SET
-  void reserve(typename _Base::size_type n) {
+  void reserve(typename Base::size_type n) {
     this->rehash(std::ceil(n / this->max_load_factor()));
   }
 #endif
->>>>>>> 24c9947d
 };
 
 template <class Key, class Tp,
@@ -106,40 +90,25 @@
 
 public:
   explicit
-<<<<<<< HEAD
   unordered_multimap(typename Base::size_type n = 10,
-                const typename Base::hasher &hf = typename Base::hasher(),
-                const typename Base::key_equal &eql = typename Base::key_equal(),
-                const typename Base::allocator_type &a = typename Base::allocator_type())
+                     const typename Base::hasher &hf = typename Base::hasher(),
+                     const typename Base::key_equal &eql = typename Base::key_equal(),
+                     const typename Base::allocator_type &a = typename Base::allocator_type())
     : Base(n, hf, eql, a) {}
 
   template <class InputIterator>
   unordered_multimap(InputIterator f, InputIterator l,
-                typename Base::size_type n = 10,
-                const typename Base::hasher &hf = typename Base::hasher(),
-                const typename Base::key_equal &eql = typename Base::key_equal(),
-                const typename Base::allocator_type &a = typename Base::allocator_type())
+                     typename Base::size_type n = 10,
+                     const typename Base::hasher &hf = typename Base::hasher(),
+                     const typename Base::key_equal &eql = typename Base::key_equal(),
+                     const typename Base::allocator_type &a = typename Base::allocator_type())
     : Base(f, l, n, hf, eql, a) {}
-=======
-  unordered_multimap(typename _Base::size_type n = 10,
-		const typename _Base::hasher &hf = typename _Base::hasher(),
-		const typename _Base::key_equal &eql = typename _Base::key_equal(),
-		const typename _Base::allocator_type &a = typename _Base::allocator_type())
-    : _Base(n, hf, eql, a) {}
 
-  template <class _InputIterator>
-  unordered_multimap(_InputIterator __f, _InputIterator __l,
-		typename _Base::size_type n = 10,
-		const typename _Base::hasher &hf = typename _Base::hasher(),
-		const typename _Base::key_equal &eql = typename _Base::key_equal(),
-		const typename _Base::allocator_type &a = typename _Base::allocator_type())
-    : _Base(__f, __l, n, hf, eql, a) {}
 #if HAVE_TR1_UNORDERED_SET
-  void reserve(typename _Base::size_type n) {
+  void reserve(typename Base::size_type n) {
     this->rehash(std::ceil(n / this->max_load_factor()));
   }
 #endif
->>>>>>> 24c9947d
 };
 
 } // data
