subdirs = [ 'algorithm' ]

def configure(conf):
  conf.recurse(subdirs)

def build(bld):
  bld.install_files('${HPREFIX}/lang', [
      'cast.h',
      'bind.h', 'bind_mf.h', 'bind_template.h',
      'demangle.h',
      'mem_fn.h', 'mem_fn_def.h', 'mem_fn_cc.h', 'mem_fn_tmpl.h',
      'function.h', 'function_def.h',
      'noncopyable.h',
      'ref.h',
      'safe_bool.h',
      'scoped_ptr.h',
      'shared_ptr.h',
      'singleton.h',
      'exception.h',
      'any.h',
      'util.h'
      ])

  bld.shlib(
    source = 'empty.cpp',
    vnum = bld.env['VERSION'],
    target = 'pficommon_lang')

  bld.program(
    features = 'gtest',
    source = 'bind_test.cpp',
    target = 'bind_test',
    includes = '.')

  bld.program(
    features = 'gtest',
    source = 'demangle_test.cpp',
    target = 'demangle_test',
    includes = '.')

<<<<<<< HEAD
  bld.program(
    features = 'gtest',
    source = 'include_test.cpp',
    target = 'include_test',
    includes = '.')

  bld.program(
    features = 'gtest',
    source = 'instantiation_test.cpp',
    target = 'instantiation_test',
    includes = '.')
=======
  bld.recurse(subdirs)
>>>>>>> 61d35e1b
<|MERGE_RESOLUTION|>--- conflicted
+++ resolved
@@ -38,7 +38,6 @@
     target = 'demangle_test',
     includes = '.')
 
-<<<<<<< HEAD
   bld.program(
     features = 'gtest',
     source = 'include_test.cpp',
@@ -50,6 +49,5 @@
     source = 'instantiation_test.cpp',
     target = 'instantiation_test',
     includes = '.')
-=======
-  bld.recurse(subdirs)
->>>>>>> 61d35e1b
+
+  bld.recurse(subdirs)